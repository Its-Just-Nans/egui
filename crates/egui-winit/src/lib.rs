--- conflicted
+++ resolved
@@ -1381,12 +1381,8 @@
 }
 
 #[allow(unused_imports)]
-<<<<<<< HEAD
-pub(crate) use profile_scope;
+pub(crate) use profiling_scopes::*;
 use winit::{
     dpi::{LogicalPosition, LogicalSize},
     window::{CursorGrabMode, WindowButtons, WindowLevel},
-};
-=======
-pub(crate) use profiling_scopes::*;
->>>>>>> c07394b5
+};