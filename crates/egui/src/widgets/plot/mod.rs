--- conflicted
+++ resolved
@@ -1694,18 +1694,6 @@
             ..
         } = self;
 
-<<<<<<< HEAD
-=======
-        let bounds = transform.bounds();
-        let axis_range = match axis {
-            0 => bounds.range_x(),
-            1 => bounds.range_y(),
-            _ => panic!("Axis {axis} does not exist."),
-        };
-
-        let font_id = TextStyle::Body.resolve(ui.style());
-
->>>>>>> a3ae81ca
         // Where on the cross-dimension to show the label values
         let bounds = transform.bounds();
         let value_cross = 0.0_f64.clamp(bounds.min[1 - AXIS], bounds.max[1 - AXIS]);
