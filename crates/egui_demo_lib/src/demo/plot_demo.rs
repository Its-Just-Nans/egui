use std::f64::consts::TAU;
use std::ops::RangeInclusive;

use egui::plot::{AxisBools, GridInput, GridMark, Placement, PlotResponse, XAxisHints, YAxisHints};
use egui::*;
use plot::{
    Arrows, Bar, BarChart, BoxElem, BoxPlot, BoxSpread, CoordinatesFormatter, Corner, HLine,
    Legend, Line, LineStyle, MarkerShape, Plot, PlotImage, PlotPoint, PlotPoints, Points, Polygon,
    Text, VLine,
};

// ----------------------------------------------------------------------------

#[derive(PartialEq, Eq)]
enum Panel {
    Lines,
    Markers,
    Legend,
    Charts,
    Items,
    Interaction,
    CustomAxes,
    LinkedAxes,
}

impl Default for Panel {
    fn default() -> Self {
        Self::Lines
    }
}

// ----------------------------------------------------------------------------

#[derive(PartialEq, Default)]
pub struct PlotDemo {
    line_demo: LineDemo,
    marker_demo: MarkerDemo,
    legend_demo: LegendDemo,
    charts_demo: ChartsDemo,
    items_demo: ItemsDemo,
    interaction_demo: InteractionDemo,
    custom_axes_demo: CustomAxesDemo,
    linked_axes_demo: LinkedAxesDemo,
    open_panel: Panel,
}

impl super::Demo for PlotDemo {
    fn name(&self) -> &'static str {
        "🗠 Plot"
    }

    fn show(&mut self, ctx: &Context, open: &mut bool) {
        use super::View as _;
        Window::new(self.name())
            .open(open)
            .default_size(vec2(400.0, 400.0))
            .vscroll(false)
            .show(ctx, |ui| self.ui(ui));
    }
}

impl super::View for PlotDemo {
    fn ui(&mut self, ui: &mut Ui) {
        ui.horizontal(|ui| {
            egui::reset_button(ui, self);
            ui.collapsing("Instructions", |ui| {
                ui.label("Pan by dragging, or scroll (+ shift = horizontal).");
                ui.label("Box zooming: Right click to zoom in and zoom out using a selection.");
                if cfg!(target_arch = "wasm32") {
                    ui.label("Zoom with ctrl / ⌘ + pointer wheel, or with pinch gesture.");
                } else if cfg!(target_os = "macos") {
                    ui.label("Zoom with ctrl / ⌘ + scroll.");
                } else {
                    ui.label("Zoom with ctrl + scroll.");
                }
                ui.label("Reset view with double-click.");
                ui.add(crate::egui_github_link_file!());
            });
        });
        ui.separator();
        ui.horizontal(|ui| {
            ui.selectable_value(&mut self.open_panel, Panel::Lines, "Lines");
            ui.selectable_value(&mut self.open_panel, Panel::Markers, "Markers");
            ui.selectable_value(&mut self.open_panel, Panel::Legend, "Legend");
            ui.selectable_value(&mut self.open_panel, Panel::Charts, "Charts");
            ui.selectable_value(&mut self.open_panel, Panel::Items, "Items");
            ui.selectable_value(&mut self.open_panel, Panel::Interaction, "Interaction");
            ui.selectable_value(&mut self.open_panel, Panel::CustomAxes, "Custom Axes");
            ui.selectable_value(&mut self.open_panel, Panel::LinkedAxes, "Linked Axes");
        });
        ui.separator();

        match self.open_panel {
            Panel::Lines => {
                self.line_demo.ui(ui);
            }
            Panel::Markers => {
                self.marker_demo.ui(ui);
            }
            Panel::Legend => {
                self.legend_demo.ui(ui);
            }
            Panel::Charts => {
                self.charts_demo.ui(ui);
            }
            Panel::Items => {
                self.items_demo.ui(ui);
            }
            Panel::Interaction => {
                self.interaction_demo.ui(ui);
            }
            Panel::CustomAxes => {
                self.custom_axes_demo.ui(ui);
            }
            Panel::LinkedAxes => {
                self.linked_axes_demo.ui(ui);
            }
        }
    }
}

// ----------------------------------------------------------------------------

#[derive(PartialEq)]
struct LineDemo {
    animate: bool,
    time: f64,
    circle_radius: f64,
    circle_center: Pos2,
    square: bool,
    proportional: bool,
    coordinates: bool,
    line_style: LineStyle,
}

impl Default for LineDemo {
    fn default() -> Self {
        Self {
            animate: !cfg!(debug_assertions),
            time: 0.0,
            circle_radius: 1.5,
            circle_center: Pos2::new(0.0, 0.0),
            square: false,
            proportional: true,
            coordinates: true,
            line_style: LineStyle::Solid,
        }
    }
}

impl LineDemo {
    fn options_ui(&mut self, ui: &mut Ui) {
        let Self {
            animate,
            time: _,
            circle_radius,
            circle_center,
            square,
            proportional,
            line_style,
            coordinates,
            ..
        } = self;

        ui.horizontal(|ui| {
            ui.group(|ui| {
                ui.vertical(|ui| {
                    ui.label("Circle:");
                    ui.add(
                        egui::DragValue::new(circle_radius)
                            .speed(0.1)
                            .clamp_range(0.0..=f64::INFINITY)
                            .prefix("r: "),
                    );
                    ui.horizontal(|ui| {
                        ui.add(
                            egui::DragValue::new(&mut circle_center.x)
                                .speed(0.1)
                                .prefix("x: "),
                        );
                        ui.add(
                            egui::DragValue::new(&mut circle_center.y)
                                .speed(1.0)
                                .prefix("y: "),
                        );
                    });
                });
            });

            ui.vertical(|ui| {
                ui.style_mut().wrap = Some(false);
                ui.checkbox(animate, "Animate");
                ui.checkbox(square, "Square view")
                    .on_hover_text("Always keep the viewport square.");
                ui.checkbox(proportional, "Proportional data axes")
                    .on_hover_text("Tick are the same size on both axes.");
                ui.checkbox(coordinates, "Show coordinates")
                    .on_hover_text("Can take a custom formatting function.");

                ComboBox::from_label("Line style")
                    .selected_text(line_style.to_string())
                    .show_ui(ui, |ui| {
                        for style in &[
                            LineStyle::Solid,
                            LineStyle::dashed_dense(),
                            LineStyle::dashed_loose(),
                            LineStyle::dotted_dense(),
                            LineStyle::dotted_loose(),
                        ] {
                            ui.selectable_value(line_style, *style, style.to_string());
                        }
                    });
            });
        });
    }

    fn circle(&self) -> Line {
        let n = 512;
        let circle_points: PlotPoints = (0..=n)
            .map(|i| {
                let t = remap(i as f64, 0.0..=(n as f64), 0.0..=TAU);
                let r = self.circle_radius;
                [
                    r * t.cos() + self.circle_center.x as f64,
                    r * t.sin() + self.circle_center.y as f64,
                ]
            })
            .collect();
        Line::new(circle_points)
            .color(Color32::from_rgb(100, 200, 100))
            .style(self.line_style)
            .name("circle")
    }

    fn sin(&self) -> Line {
        let time = self.time;
        Line::new(PlotPoints::from_explicit_callback(
            move |x| 0.5 * (2.0 * x).sin() * time.sin(),
            ..,
            512,
        ))
        .color(Color32::from_rgb(200, 100, 100))
        .style(self.line_style)
        .name("wave")
    }

    fn thingy(&self) -> Line {
        let time = self.time;
        Line::new(PlotPoints::from_parametric_callback(
            move |t| ((2.0 * t + time).sin(), (3.0 * t).sin()),
            0.0..=TAU,
            256,
        ))
        .color(Color32::from_rgb(100, 150, 250))
        .style(self.line_style)
        .name("x = sin(2t), y = sin(3t)")
    }
}

impl LineDemo {
    fn ui(&mut self, ui: &mut Ui) -> Response {
        self.options_ui(ui);
        if self.animate {
            ui.ctx().request_repaint();
            self.time += ui.input(|i| i.unstable_dt).at_most(1.0 / 30.0) as f64;
        };
        let mut plot = Plot::new("lines_demo")
            .legend(Legend::default())
            .x_axis_label("")
            .y_axis_label("")
            .y_axis_width(4);
        if self.square {
            plot = plot.view_aspect(1.0);
        }
        if self.proportional {
            plot = plot.data_aspect(1.0);
        }
        if self.coordinates {
            plot = plot.coordinates_formatter(Corner::LeftBottom, CoordinatesFormatter::default());
        }
        plot.show(ui, |plot_ui| {
            plot_ui.line(self.circle());
            plot_ui.line(self.sin());
            plot_ui.line(self.thingy());
        })
        .response
    }
}

// ----------------------------------------------------------------------------

#[derive(PartialEq)]
struct MarkerDemo {
    fill_markers: bool,
    marker_radius: f32,
    automatic_colors: bool,
    marker_color: Color32,
}

impl Default for MarkerDemo {
    fn default() -> Self {
        Self {
            fill_markers: true,
            marker_radius: 5.0,
            automatic_colors: true,
            marker_color: Color32::GREEN,
        }
    }
}

impl MarkerDemo {
    fn markers(&self) -> Vec<Points> {
        MarkerShape::all()
            .enumerate()
            .map(|(i, marker)| {
                let y_offset = i as f64 * 0.5 + 1.0;
                let mut points = Points::new(vec![
                    [1.0, 0.0 + y_offset],
                    [2.0, 0.5 + y_offset],
                    [3.0, 0.0 + y_offset],
                    [4.0, 0.5 + y_offset],
                    [5.0, 0.0 + y_offset],
                    [6.0, 0.5 + y_offset],
                ])
                .name(format!("{marker:?}"))
                .filled(self.fill_markers)
                .radius(self.marker_radius)
                .shape(marker);

                if !self.automatic_colors {
                    points = points.color(self.marker_color);
                }

                points
            })
            .collect()
    }

    fn ui(&mut self, ui: &mut Ui) -> Response {
        ui.horizontal(|ui| {
            ui.checkbox(&mut self.fill_markers, "Fill");
            ui.add(
                egui::DragValue::new(&mut self.marker_radius)
                    .speed(0.1)
                    .clamp_range(0.0..=f64::INFINITY)
                    .prefix("Radius: "),
            );
            ui.checkbox(&mut self.automatic_colors, "Automatic colors");
            if !self.automatic_colors {
                ui.color_edit_button_srgba(&mut self.marker_color);
            }
        });

        let markers_plot = Plot::new("markers_demo")
            .data_aspect(1.0)
            .legend(Legend::default());
        markers_plot
            .show(ui, |plot_ui| {
                for marker in self.markers() {
                    plot_ui.points(marker);
                }
            })
            .response
    }
}

// ----------------------------------------------------------------------------

#[derive(Default, PartialEq)]
struct LegendDemo {
    config: Legend,
}

impl LegendDemo {
    fn line_with_slope(slope: f64) -> Line {
        Line::new(PlotPoints::from_explicit_callback(
            move |x| slope * x,
            ..,
            100,
        ))
    }

    fn sin() -> Line {
        Line::new(PlotPoints::from_explicit_callback(
            move |x| x.sin(),
            ..,
            100,
        ))
    }

    fn cos() -> Line {
        Line::new(PlotPoints::from_explicit_callback(
            move |x| x.cos(),
            ..,
            100,
        ))
    }

    fn ui(&mut self, ui: &mut Ui) -> Response {
        let LegendDemo { config } = self;

        egui::Grid::new("settings").show(ui, |ui| {
            ui.label("Text style:");
            ui.horizontal(|ui| {
                let all_text_styles = ui.style().text_styles();
                for style in all_text_styles {
                    ui.selectable_value(&mut config.text_style, style.clone(), style.to_string());
                }
            });
            ui.end_row();

            ui.label("Position:");
            ui.horizontal(|ui| {
                Corner::all().for_each(|position| {
                    ui.selectable_value(&mut config.position, position, format!("{position:?}"));
                });
            });
            ui.end_row();

            ui.label("Opacity:");
            ui.add(
                egui::DragValue::new(&mut config.background_alpha)
                    .speed(0.02)
                    .clamp_range(0.0..=1.0),
            );
            ui.end_row();
        });
        let legend_plot = Plot::new("legend_demo")
            .x_axis_label("")
            .y_axis_label("")
            .y_axis_width(2)
            .legend(config.clone())
            .data_aspect(1.0);
        legend_plot
            .show(ui, |plot_ui| {
                plot_ui.line(LegendDemo::line_with_slope(0.5).name("lines"));
                plot_ui.line(LegendDemo::line_with_slope(1.0).name("lines"));
                plot_ui.line(LegendDemo::line_with_slope(2.0).name("lines"));
                plot_ui.line(LegendDemo::sin().name("sin(x)"));
                plot_ui.line(LegendDemo::cos().name("cos(x)"));
            })
            .response
    }
}

// ----------------------------------------------------------------------------

#[derive(PartialEq, Default)]
struct CustomAxesDemo {}

impl CustomAxesDemo {
    const MINS_PER_DAY: f64 = 24.0 * 60.0;
    const MINS_PER_H: f64 = 60.0;

    fn logistic_fn() -> Line {
        fn days(min: f64) -> f64 {
            CustomAxesDemo::MINS_PER_DAY * min
        }

        let values = PlotPoints::from_explicit_callback(
            move |x| 1.0 / (1.0 + (-2.5 * (x / CustomAxesDemo::MINS_PER_DAY - 2.0)).exp()),
            days(0.0)..days(5.0),
            100,
        );
        Line::new(values)
    }

    #[allow(clippy::needless_pass_by_value)]
    fn x_grid(input: GridInput) -> Vec<GridMark> {
        // Note: this always fills all possible marks. For optimization, `input.bounds`
        // could be used to decide when the low-interval grids (minutes) should be added.

        let mut marks = vec![];

        let (min, max) = input.bounds;
        let min = min.floor() as i32;
        let max = max.ceil() as i32;

        for i in min..=max {
            let step_size = if i % Self::MINS_PER_DAY as i32 == 0 {
                // 1 day
                Self::MINS_PER_DAY
            } else if i % Self::MINS_PER_H as i32 == 0 {
                // 1 hour
                Self::MINS_PER_H
            } else if i % 5 == 0 {
                // 5min
                5.0
            } else {
                // skip grids below 5min
                continue;
            };

            marks.push(GridMark {
                value: i as f64,
                step_size,
            });
        }

        marks
    }

    #[allow(clippy::unused_self)]
    fn ui(&mut self, ui: &mut Ui) -> Response {
        const MINS_PER_DAY: f64 = CustomAxesDemo::MINS_PER_DAY;
        const MINS_PER_H: f64 = CustomAxesDemo::MINS_PER_H;

        fn day(x: f64) -> f64 {
            (x / MINS_PER_DAY).floor()
        }

        fn hour(x: f64) -> f64 {
            (x.rem_euclid(MINS_PER_DAY) / MINS_PER_H).floor()
        }

        fn minute(x: f64) -> f64 {
            x.rem_euclid(MINS_PER_H).floor()
        }

        fn percent(y: f64) -> f64 {
            100.0 * y
        }

        let x_fmt = |x, _digits, _range: &RangeInclusive<f64>| {
            if x < 0.0 * MINS_PER_DAY || x >= 5.0 * MINS_PER_DAY {
                // No labels outside value bounds
                String::new()
            } else if is_approx_integer(x / MINS_PER_DAY) {
                // Days
                format!("Day {}", day(x))
            } else {
                // Hours and minutes
                format!("{h}:{m:02}", h = hour(x), m = minute(x))
            }
        };

        let y_fmt = |y, _digits, _range: &RangeInclusive<f64>| {
            // Display only integer percentages
            if !is_approx_zero(y) && is_approx_integer(100.0 * y) {
                format!("{:.0}%", percent(y))
            } else {
                String::new()
            }
        };

        let label_fmt = |_s: &str, val: &PlotPoint| {
            format!(
                "Day {d}, {h}:{m:02}\n{p:.2}%",
                d = day(val.x),
                h = hour(val.x),
                m = minute(val.x),
                p = percent(val.y)
            )
        };

        ui.label("Zoom in on the X-axis to see hours and minutes");

        let x_axes = vec![
            XAxisHints::default().label("Time").formatter(x_fmt),
            XAxisHints::default().label("Value"),
        ];
        let y_axes = vec![
            YAxisHints::default()
                .label("Percent")
                .formatter(y_fmt)
                .max_digits(4),
            YAxisHints::default()
                .label("Absolute")
                .placement(Placement::Opposite),
        ];
        Plot::new("custom_axes")
            .data_aspect(2.0 * MINS_PER_DAY as f32)
<<<<<<< HEAD
            .custom_x_axes(x_axes)
            .custom_y_axes(y_axes)
            .x_grid_spacer(CustomAxisDemo::x_grid)
=======
            .x_axis_formatter(x_fmt)
            .y_axis_formatter(y_fmt)
            .x_grid_spacer(CustomAxesDemo::x_grid)
>>>>>>> a3ae81ca
            .label_formatter(label_fmt)
            .show(ui, |plot_ui| {
                plot_ui.line(CustomAxesDemo::logistic_fn());
            })
            .response
    }
}

// ----------------------------------------------------------------------------

#[derive(PartialEq)]
struct LinkedAxesDemo {
    link_x: bool,
    link_y: bool,
    link_cursor_x: bool,
    link_cursor_y: bool,
}

impl Default for LinkedAxesDemo {
    fn default() -> Self {
        let link_x = true;
        let link_y = false;
        let link_cursor_x = true;
        let link_cursor_y = false;
        Self {
            link_x,
            link_y,
            link_cursor_x,
            link_cursor_y,
        }
    }
}

impl LinkedAxesDemo {
    fn line_with_slope(slope: f64) -> Line {
        Line::new(PlotPoints::from_explicit_callback(
            move |x| slope * x,
            ..,
            100,
        ))
    }

    fn sin() -> Line {
        Line::new(PlotPoints::from_explicit_callback(
            move |x| x.sin(),
            ..,
            100,
        ))
    }

    fn cos() -> Line {
        Line::new(PlotPoints::from_explicit_callback(
            move |x| x.cos(),
            ..,
            100,
        ))
    }

    fn configure_plot(plot_ui: &mut plot::PlotUi) {
        plot_ui.line(LinkedAxesDemo::line_with_slope(0.5));
        plot_ui.line(LinkedAxesDemo::line_with_slope(1.0));
        plot_ui.line(LinkedAxesDemo::line_with_slope(2.0));
        plot_ui.line(LinkedAxesDemo::sin());
        plot_ui.line(LinkedAxesDemo::cos());
    }

    fn ui(&mut self, ui: &mut Ui) -> Response {
        ui.horizontal(|ui| {
            ui.label("Linked axes:");
            ui.checkbox(&mut self.link_x, "X");
            ui.checkbox(&mut self.link_y, "Y");
        });
        ui.horizontal(|ui| {
            ui.label("Linked cursors:");
            ui.checkbox(&mut self.link_cursor_x, "X");
            ui.checkbox(&mut self.link_cursor_y, "Y");
        });

        let link_group_id = ui.id().with("linked_demo");
        ui.horizontal(|ui| {
            Plot::new("linked_axis_1")
                .data_aspect(1.0)
                .width(250.0)
                .height(250.0)
                .link_axis(link_group_id, self.link_x, self.link_y)
                .link_cursor(link_group_id, self.link_cursor_x, self.link_cursor_y)
                .show(ui, LinkedAxesDemo::configure_plot);
            Plot::new("linked_axis_2")
                .data_aspect(2.0)
                .width(150.0)
                .height(250.0)
                .y_axis_label("y")
                .y_axis_position(Placement::Opposite)
                .y_axis_width(3)
                .link_axis(link_group_id, self.link_x, self.link_y)
                .link_cursor(link_group_id, self.link_cursor_x, self.link_cursor_y)
                .show(ui, LinkedAxesDemo::configure_plot);
        });
        Plot::new("linked_axis_3")
            .data_aspect(0.5)
            .width(250.0)
            .height(150.0)
            .x_axis_label("x")
            .link_axis(link_group_id, self.link_x, self.link_y)
            .link_cursor(link_group_id, self.link_cursor_x, self.link_cursor_y)
            .show(ui, LinkedAxesDemo::configure_plot)
            .response
    }
}

// ----------------------------------------------------------------------------

#[derive(PartialEq, Default)]
struct ItemsDemo {
    texture: Option<egui::TextureHandle>,
}

impl ItemsDemo {
    fn ui(&mut self, ui: &mut Ui) -> Response {
        let n = 100;
        let mut sin_values: Vec<_> = (0..=n)
            .map(|i| remap(i as f64, 0.0..=n as f64, -TAU..=TAU))
            .map(|i| [i, i.sin()])
            .collect();

        let line = Line::new(sin_values.split_off(n / 2)).fill(-1.5);
        let polygon = Polygon::new(PlotPoints::from_parametric_callback(
            |t| (4.0 * t.sin() + 2.0 * t.cos(), 4.0 * t.cos() + 2.0 * t.sin()),
            0.0..TAU,
            100,
        ));
        let points = Points::new(sin_values).stems(-1.5).radius(1.0);

        let arrows = {
            let pos_radius = 8.0;
            let tip_radius = 7.0;
            let arrow_origins = PlotPoints::from_parametric_callback(
                |t| (pos_radius * t.sin(), pos_radius * t.cos()),
                0.0..TAU,
                36,
            );
            let arrow_tips = PlotPoints::from_parametric_callback(
                |t| (tip_radius * t.sin(), tip_radius * t.cos()),
                0.0..TAU,
                36,
            );
            Arrows::new(arrow_origins, arrow_tips)
        };

        let texture: &egui::TextureHandle = self.texture.get_or_insert_with(|| {
            ui.ctx()
                .load_texture("plot_demo", egui::ColorImage::example(), Default::default())
        });
        let image = PlotImage::new(
            texture,
            PlotPoint::new(0.0, 10.0),
            5.0 * vec2(texture.aspect_ratio(), 1.0),
        );

        let plot = Plot::new("items_demo")
            .legend(Legend::default().position(Corner::RightBottom))
            .show_x(false)
            .show_y(false)
            .data_aspect(1.0);
        plot.show(ui, |plot_ui| {
            plot_ui.hline(HLine::new(9.0).name("Lines horizontal"));
            plot_ui.hline(HLine::new(-9.0).name("Lines horizontal"));
            plot_ui.vline(VLine::new(9.0).name("Lines vertical"));
            plot_ui.vline(VLine::new(-9.0).name("Lines vertical"));
            plot_ui.line(line.name("Line with fill"));
            plot_ui.polygon(polygon.name("Convex polygon"));
            plot_ui.points(points.name("Points with stems"));
            plot_ui.text(Text::new(PlotPoint::new(-3.0, -3.0), "wow").name("Text"));
            plot_ui.text(Text::new(PlotPoint::new(-2.0, 2.5), "so graph").name("Text"));
            plot_ui.text(Text::new(PlotPoint::new(3.0, 3.0), "much color").name("Text"));
            plot_ui.text(Text::new(PlotPoint::new(2.5, -2.0), "such plot").name("Text"));
            plot_ui.image(image.name("Image"));
            plot_ui.arrows(arrows.name("Arrows"));
        })
        .response
    }
}

// ----------------------------------------------------------------------------

#[derive(Default, PartialEq)]
struct InteractionDemo {}

impl InteractionDemo {
    #[allow(clippy::unused_self)]
    fn ui(&mut self, ui: &mut Ui) -> Response {
        let plot = Plot::new("interaction_demo").height(300.0);

        let PlotResponse {
            response,
            inner: (screen_pos, pointer_coordinate, pointer_coordinate_drag_delta, bounds, hovered),
            ..
        } = plot.show(ui, |plot_ui| {
            (
                plot_ui.screen_from_plot(PlotPoint::new(0.0, 0.0)),
                plot_ui.pointer_coordinate(),
                plot_ui.pointer_coordinate_drag_delta(),
                plot_ui.plot_bounds(),
                plot_ui.response().hovered(),
            )
        });

        ui.label(format!(
            "plot bounds: min: {:.02?}, max: {:.02?}",
            bounds.min(),
            bounds.max()
        ));
        ui.label(format!(
            "origin in screen coordinates: x: {:.02}, y: {:.02}",
            screen_pos.x, screen_pos.y
        ));
        ui.label(format!("plot hovered: {hovered}"));
        let coordinate_text = if let Some(coordinate) = pointer_coordinate {
            format!("x: {:.02}, y: {:.02}", coordinate.x, coordinate.y)
        } else {
            "None".to_owned()
        };
        ui.label(format!("pointer coordinate: {coordinate_text}"));
        let coordinate_text = format!(
            "x: {:.02}, y: {:.02}",
            pointer_coordinate_drag_delta.x, pointer_coordinate_drag_delta.y
        );
        ui.label(format!("pointer coordinate drag delta: {coordinate_text}"));

        response
    }
}

// ----------------------------------------------------------------------------

#[derive(PartialEq, Eq)]
enum Chart {
    GaussBars,
    StackedBars,
    BoxPlot,
}

impl Default for Chart {
    fn default() -> Self {
        Self::GaussBars
    }
}

#[derive(PartialEq)]
struct ChartsDemo {
    chart: Chart,
    vertical: bool,
    allow_zoom: AxisBools,
    allow_drag: AxisBools,
}

impl Default for ChartsDemo {
    fn default() -> Self {
        Self {
            vertical: true,
            chart: Chart::default(),
            allow_zoom: true.into(),
            allow_drag: true.into(),
        }
    }
}

impl ChartsDemo {
    fn ui(&mut self, ui: &mut Ui) -> Response {
        ui.horizontal(|ui| {
            ui.vertical(|ui| {
                ui.label("Type:");
                ui.horizontal(|ui| {
                    ui.selectable_value(&mut self.chart, Chart::GaussBars, "Histogram");
                    ui.selectable_value(&mut self.chart, Chart::StackedBars, "Stacked Bar Chart");
                    ui.selectable_value(&mut self.chart, Chart::BoxPlot, "Box Plot");
                });
                ui.label("Orientation:");
                ui.horizontal(|ui| {
                    ui.selectable_value(&mut self.vertical, true, "Vertical");
                    ui.selectable_value(&mut self.vertical, false, "Horizontal");
                });
            });
            ui.vertical(|ui| {
                ui.group(|ui| {
                    ui.add_enabled_ui(self.chart != Chart::StackedBars, |ui| {
                        ui.horizontal(|ui| {
                            ui.label("Allow zoom:");
                            ui.checkbox(&mut self.allow_zoom.x, "X");
                            ui.checkbox(&mut self.allow_zoom.y, "Y");
                        });
                    });
                    ui.horizontal(|ui| {
                        ui.label("Allow drag:");
                        ui.checkbox(&mut self.allow_drag.x, "X");
                        ui.checkbox(&mut self.allow_drag.y, "Y");
                    });
                });
            });
        });
        match self.chart {
            Chart::GaussBars => self.bar_gauss(ui),
            Chart::StackedBars => self.bar_stacked(ui),
            Chart::BoxPlot => self.box_plot(ui),
        }
    }

    fn bar_gauss(&self, ui: &mut Ui) -> Response {
        let mut chart = BarChart::new(
            (-395..=395)
                .step_by(10)
                .map(|x| x as f64 * 0.01)
                .map(|x| {
                    (
                        x,
                        (-x * x / 2.0).exp() / (2.0 * std::f64::consts::PI).sqrt(),
                    )
                })
                // The 10 factor here is purely for a nice 1:1 aspect ratio
                .map(|(x, f)| Bar::new(x, f * 10.0).width(0.095))
                .collect(),
        )
        .color(Color32::LIGHT_BLUE)
        .name("Normal Distribution");
        if !self.vertical {
            chart = chart.horizontal();
        }

        Plot::new("Normal Distribution Demo")
            .legend(Legend::default())
            .clamp_grid(true)
            .x_axis_label("")
            .y_axis_label("")
            .y_axis_width(3)
            .allow_zoom(self.allow_zoom)
            .allow_drag(self.allow_drag)
            .show(ui, |plot_ui| plot_ui.bar_chart(chart))
            .response
    }

    fn bar_stacked(&self, ui: &mut Ui) -> Response {
        let mut chart1 = BarChart::new(vec![
            Bar::new(0.5, 1.0).name("Day 1"),
            Bar::new(1.5, 3.0).name("Day 2"),
            Bar::new(2.5, 1.0).name("Day 3"),
            Bar::new(3.5, 2.0).name("Day 4"),
            Bar::new(4.5, 4.0).name("Day 5"),
        ])
        .width(0.7)
        .name("Set 1");

        let mut chart2 = BarChart::new(vec![
            Bar::new(0.5, 1.0),
            Bar::new(1.5, 1.5),
            Bar::new(2.5, 0.1),
            Bar::new(3.5, 0.7),
            Bar::new(4.5, 0.8),
        ])
        .width(0.7)
        .name("Set 2")
        .stack_on(&[&chart1]);

        let mut chart3 = BarChart::new(vec![
            Bar::new(0.5, -0.5),
            Bar::new(1.5, 1.0),
            Bar::new(2.5, 0.5),
            Bar::new(3.5, -1.0),
            Bar::new(4.5, 0.3),
        ])
        .width(0.7)
        .name("Set 3")
        .stack_on(&[&chart1, &chart2]);

        let mut chart4 = BarChart::new(vec![
            Bar::new(0.5, 0.5),
            Bar::new(1.5, 1.0),
            Bar::new(2.5, 0.5),
            Bar::new(3.5, -0.5),
            Bar::new(4.5, -0.5),
        ])
        .width(0.7)
        .name("Set 4")
        .stack_on(&[&chart1, &chart2, &chart3]);

        if !self.vertical {
            chart1 = chart1.horizontal();
            chart2 = chart2.horizontal();
            chart3 = chart3.horizontal();
            chart4 = chart4.horizontal();
        }

        Plot::new("Stacked Bar Chart Demo")
            .legend(Legend::default())
            .data_aspect(1.0)
            .allow_drag(self.allow_drag)
            .show(ui, |plot_ui| {
                plot_ui.bar_chart(chart1);
                plot_ui.bar_chart(chart2);
                plot_ui.bar_chart(chart3);
                plot_ui.bar_chart(chart4);
            })
            .response
    }

    fn box_plot(&self, ui: &mut Ui) -> Response {
        let yellow = Color32::from_rgb(248, 252, 168);
        let mut box1 = BoxPlot::new(vec![
            BoxElem::new(0.5, BoxSpread::new(1.5, 2.2, 2.5, 2.6, 3.1)).name("Day 1"),
            BoxElem::new(2.5, BoxSpread::new(0.4, 1.0, 1.1, 1.4, 2.1)).name("Day 2"),
            BoxElem::new(4.5, BoxSpread::new(1.7, 2.0, 2.2, 2.5, 2.9)).name("Day 3"),
        ])
        .name("Experiment A");

        let mut box2 = BoxPlot::new(vec![
            BoxElem::new(1.0, BoxSpread::new(0.2, 0.5, 1.0, 2.0, 2.7)).name("Day 1"),
            BoxElem::new(3.0, BoxSpread::new(1.5, 1.7, 2.1, 2.9, 3.3))
                .name("Day 2: interesting")
                .stroke(Stroke::new(1.5, yellow))
                .fill(yellow.linear_multiply(0.2)),
            BoxElem::new(5.0, BoxSpread::new(1.3, 2.0, 2.3, 2.9, 4.0)).name("Day 3"),
        ])
        .name("Experiment B");

        let mut box3 = BoxPlot::new(vec![
            BoxElem::new(1.5, BoxSpread::new(2.1, 2.2, 2.6, 2.8, 3.0)).name("Day 1"),
            BoxElem::new(3.5, BoxSpread::new(1.3, 1.5, 1.9, 2.2, 2.4)).name("Day 2"),
            BoxElem::new(5.5, BoxSpread::new(0.2, 0.4, 1.0, 1.3, 1.5)).name("Day 3"),
        ])
        .name("Experiment C");

        if !self.vertical {
            box1 = box1.horizontal();
            box2 = box2.horizontal();
            box3 = box3.horizontal();
        }

        Plot::new("Box Plot Demo")
            .legend(Legend::default())
            .allow_zoom(self.allow_zoom)
            .allow_drag(self.allow_drag)
            .show(ui, |plot_ui| {
                plot_ui.box_plot(box1);
                plot_ui.box_plot(box2);
                plot_ui.box_plot(box3);
            })
            .response
    }
}

fn is_approx_zero(val: f64) -> bool {
    val.abs() < 1e-6
}

fn is_approx_integer(val: f64) -> bool {
    val.fract().abs() < 1e-6
}<|MERGE_RESOLUTION|>--- conflicted
+++ resolved
@@ -570,15 +570,9 @@
         ];
         Plot::new("custom_axes")
             .data_aspect(2.0 * MINS_PER_DAY as f32)
-<<<<<<< HEAD
             .custom_x_axes(x_axes)
             .custom_y_axes(y_axes)
-            .x_grid_spacer(CustomAxisDemo::x_grid)
-=======
-            .x_axis_formatter(x_fmt)
-            .y_axis_formatter(y_fmt)
             .x_grid_spacer(CustomAxesDemo::x_grid)
->>>>>>> a3ae81ca
             .label_formatter(label_fmt)
             .show(ui, |plot_ui| {
                 plot_ui.line(CustomAxesDemo::logistic_fn());
